--- conflicted
+++ resolved
@@ -1,33 +1,14 @@
 import board
-<<<<<<< HEAD
 import evolutionary
-
-# Problem constants
-board_size = 8
-
-# Evolutionary constants
-population_size = 10  # board_size**2
-mutation_rate = 0.1
-=======
 import sys
-from constants import * 
-
->>>>>>> 9da65545
-
+from constants import *
 problem_solved = False
 generation = 0
-maximum_generations = board_size**3
+maximum_generations = BOARD_SIZE**3
 
 # Initialize first generation's samples
 boards = [board.Board(BOARD_SIZE) for x in range(POPULATION_SIZE)]
 
-for board in boards:    
-    print(board.state, board.number_of_attacks)
-
-
-
-
-<<<<<<< HEAD
 while not problem_solved:
     # Select best solutions
     boards.sort(key=lambda board: board.number_of_attacks)
@@ -45,7 +26,4 @@
     # Cross-over and mutate
 
     # Populate new generation
-    problem_solved = True
-=======
- 
->>>>>>> 9da65545
+    problem_solved = True